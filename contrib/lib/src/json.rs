--- conflicted
+++ resolved
@@ -161,15 +161,9 @@
 /// Serializes the wrapped value into JSON. Returns a response with Content-Type
 /// JSON and a fixed-size body with the serialized value. If serialization
 /// fails, an `Err` of `Status::InternalServerError` is returned.
-<<<<<<< HEAD
-impl<T: Serialize> Responder<'static> for Json<T> {
-    fn respond_to(self, req: &Request) -> response::Result<'static> {
-        serde_json::to_string_pretty(&self.0).map(|string| {
-=======
 impl<'a, T: Serialize> Responder<'a> for Json<T> {
     fn respond_to(self, req: &Request<'_>) -> response::Result<'a> {
-        serde_json::to_string(&self.0).map(|string| {
->>>>>>> e9c125ff
+        serde_json::to_string_pretty(&self.0).map(|string| {
             content::Json(string).respond_to(req).unwrap()
         }).map_err(|e| {
             error_!("JSON failed to serialize: {:?}", e);
